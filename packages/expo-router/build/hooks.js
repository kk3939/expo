--- conflicted
+++ resolved
@@ -1,48 +1,15 @@
-<<<<<<< HEAD
-"use strict";
-var __importDefault = (this && this.__importDefault) || function (mod) {
-    return (mod && mod.__esModule) ? mod : { "default": mod };
-};
-Object.defineProperty(exports, "__esModule", { value: true });
-exports.useLocalSearchParams = exports.useSearchParams = exports.useGlobalSearchParams = exports.usePathname = exports.useSegments = exports.useUnstableGlobalHref = exports.useRouter = exports.useLink = exports.useRootNavigation = exports.useRouteInfo = exports.useRootNavigationState = void 0;
-const native_1 = require("@react-navigation/native");
-const react_1 = __importDefault(require("react"));
-const router_store_1 = require("./global-state/router-store");
-const useDeprecated_1 = require("./useDeprecated");
-function useRootNavigationState() {
-    return (0, router_store_1.useStoreRootState)();
-=======
 import { NavigationRouteContext } from '@react-navigation/native';
 import React from 'react';
 import { store, useStoreRootState, useStoreRouteInfo } from './global-state/router-store';
 export function useRootNavigationState() {
     return useStoreRootState();
->>>>>>> 9b1b5ec6
 }
-exports.useRootNavigationState = useRootNavigationState;
-function useRouteInfo() {
-    return (0, router_store_1.useStoreRouteInfo)();
+export function useRouteInfo() {
+    return useStoreRouteInfo();
 }
-exports.useRouteInfo = useRouteInfo;
-function useRootNavigation() {
-    return router_store_1.store.navigationRef.current;
+export function useRootNavigation() {
+    return store.navigationRef.current;
 }
-<<<<<<< HEAD
-exports.useRootNavigation = useRootNavigation;
-// Wraps useLinkTo to provide an API which is similar to the Link component.
-function useLink() {
-    (0, useDeprecated_1.useDeprecated)('`useLink()` is deprecated in favor of `useRouter()`');
-    return useRouter();
-}
-exports.useLink = useLink;
-function useRouter() {
-    return react_1.default.useMemo(() => ({
-        push: router_store_1.store.push,
-        back: router_store_1.store.goBack,
-        replace: router_store_1.store.replace,
-        setParams: router_store_1.store.setParams,
-        canGoBack: router_store_1.store.canGoBack,
-=======
 export function useRouter() {
     return React.useMemo(() => ({
         push: store.push,
@@ -50,19 +17,16 @@
         replace: store.replace,
         setParams: store.setParams,
         canGoBack: store.canGoBack,
->>>>>>> 9b1b5ec6
         // TODO(EvanBacon): add `reload`
     }), []);
 }
-exports.useRouter = useRouter;
 /**
  * @private
  * @returns the current global pathname with query params attached. This may change in the future to include the hostname from a predefined universal link, i.e. `/foobar?hey=world` becomes `https://acme.dev/foobar?hey=world`
  */
-function useUnstableGlobalHref() {
-    return (0, router_store_1.useStoreRouteInfo)().unstable_globalHref;
+export function useUnstableGlobalHref() {
+    return useStoreRouteInfo().unstable_globalHref;
 }
-exports.useUnstableGlobalHref = useUnstableGlobalHref;
 /**
  * Get a list of selected file segments for the currently selected route. Segments are not normalized, so they will be the same as the file path. e.g. /[id]?id=normal -> ["[id]"]
  *
@@ -82,15 +46,13 @@
  * const [first, second] = useSegments<['settings'] | ['[user]'] | ['[user]', 'followers']>()
  * ```
  */
-function useSegments() {
-    return (0, router_store_1.useStoreRouteInfo)().segments;
+export function useSegments() {
+    return useStoreRouteInfo().segments;
 }
-exports.useSegments = useSegments;
 /** @returns global selected pathname without query parameters. */
-function usePathname() {
-    return (0, router_store_1.useStoreRouteInfo)().pathname;
+export function usePathname() {
+    return useStoreRouteInfo().pathname;
 }
-exports.usePathname = usePathname;
 /**
  * Get the globally selected query parameters, including dynamic path segments. This function will update even when the route is not focused.
  * Useful for analytics or other background operations that don't draw to the screen.
@@ -100,30 +62,20 @@
  *
  * @see `useLocalSearchParams`
  */
-function useGlobalSearchParams() {
-    return (0, router_store_1.useStoreRouteInfo)().params;
+export function useGlobalSearchParams() {
+    return useStoreRouteInfo().params;
 }
-<<<<<<< HEAD
-exports.useGlobalSearchParams = useGlobalSearchParams;
-/** @deprecated renamed to `useGlobalSearchParams` */
-function useSearchParams() {
-    return useGlobalSearchParams();
-}
-exports.useSearchParams = useSearchParams;
-=======
->>>>>>> 9b1b5ec6
 /**
  * Returns the URL search parameters for the contextually focused route. e.g. `/acme?foo=bar` -> `{ foo: "bar" }`.
  * This is useful for stacks where you may push a new screen that changes the query parameters.
  *
  * To observe updates even when the invoking route is not focused, use `useGlobalSearchParams()`.
  */
-function useLocalSearchParams() {
+export function useLocalSearchParams() {
     return (useOptionalLocalRoute()?.params ?? {});
 }
-exports.useLocalSearchParams = useLocalSearchParams;
 function useOptionalLocalRoute() {
-    const route = react_1.default.useContext(native_1.NavigationRouteContext);
+    const route = React.useContext(NavigationRouteContext);
     return route;
 }
 //# sourceMappingURL=hooks.js.map