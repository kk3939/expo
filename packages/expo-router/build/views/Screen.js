<<<<<<< HEAD
"use strict";
var __importDefault = (this && this.__importDefault) || function (mod) {
    return (mod && mod.__esModule) ? mod : { "default": mod };
};
Object.defineProperty(exports, "__esModule", { value: true });
exports.Screen = void 0;
const react_1 = __importDefault(require("react"));
const useDeprecated_1 = require("../useDeprecated");
const useNavigation_1 = require("../useNavigation");
const useLayoutEffect = typeof window !== 'undefined' ? react_1.default.useLayoutEffect : function () { };
/** Component for setting the current screen's options dynamically. */
function Screen({ name, redirect, options, }) {
    const navigation = (0, useNavigation_1.useNavigation)(name);
=======
import React from 'react';
import { useNavigation } from '../useNavigation';
const useLayoutEffect = typeof window !== 'undefined' ? React.useLayoutEffect : function () { };
/** Component for setting the current screen's options dynamically. */
export function Screen({ name, options }) {
    const navigation = useNavigation(name);
>>>>>>> 9b1b5ec6
    useLayoutEffect(() => {
        if (options &&
            // React Navigation will infinitely loop in some cases if an empty object is passed to setOptions.
            // https://github.com/expo/router/issues/452
            Object.keys(options).length) {
            navigation.setOptions(options);
        }
    }, [navigation, options]);
<<<<<<< HEAD
    if (process.env.NODE_ENV === 'development') {
        // eslint-disable-next-line react-hooks/rules-of-hooks
        (0, useDeprecated_1.useDeprecated)('The `redirect` prop on <Screen /> is deprecated and will be removed. Please use `router.redirect` instead', redirect);
    }
    if (process.env.NODE_ENV !== 'production') {
        // eslint-disable-next-line react-hooks/rules-of-hooks
        react_1.default.useEffect(() => {
            if (redirect != null) {
                throw new Error('Screen components should only use the `redirect` prop when nested directly inside a Layout component.');
            }
        }, [name, redirect]);
    }
=======
>>>>>>> 9b1b5ec6
    return null;
}
exports.Screen = Screen;
//# sourceMappingURL=Screen.js.map<|MERGE_RESOLUTION|>--- conflicted
+++ resolved
@@ -1,25 +1,9 @@
-<<<<<<< HEAD
-"use strict";
-var __importDefault = (this && this.__importDefault) || function (mod) {
-    return (mod && mod.__esModule) ? mod : { "default": mod };
-};
-Object.defineProperty(exports, "__esModule", { value: true });
-exports.Screen = void 0;
-const react_1 = __importDefault(require("react"));
-const useDeprecated_1 = require("../useDeprecated");
-const useNavigation_1 = require("../useNavigation");
-const useLayoutEffect = typeof window !== 'undefined' ? react_1.default.useLayoutEffect : function () { };
-/** Component for setting the current screen's options dynamically. */
-function Screen({ name, redirect, options, }) {
-    const navigation = (0, useNavigation_1.useNavigation)(name);
-=======
 import React from 'react';
 import { useNavigation } from '../useNavigation';
 const useLayoutEffect = typeof window !== 'undefined' ? React.useLayoutEffect : function () { };
 /** Component for setting the current screen's options dynamically. */
 export function Screen({ name, options }) {
     const navigation = useNavigation(name);
->>>>>>> 9b1b5ec6
     useLayoutEffect(() => {
         if (options &&
             // React Navigation will infinitely loop in some cases if an empty object is passed to setOptions.
@@ -28,22 +12,6 @@
             navigation.setOptions(options);
         }
     }, [navigation, options]);
-<<<<<<< HEAD
-    if (process.env.NODE_ENV === 'development') {
-        // eslint-disable-next-line react-hooks/rules-of-hooks
-        (0, useDeprecated_1.useDeprecated)('The `redirect` prop on <Screen /> is deprecated and will be removed. Please use `router.redirect` instead', redirect);
-    }
-    if (process.env.NODE_ENV !== 'production') {
-        // eslint-disable-next-line react-hooks/rules-of-hooks
-        react_1.default.useEffect(() => {
-            if (redirect != null) {
-                throw new Error('Screen components should only use the `redirect` prop when nested directly inside a Layout component.');
-            }
-        }, [name, redirect]);
-    }
-=======
->>>>>>> 9b1b5ec6
     return null;
 }
-exports.Screen = Screen;
 //# sourceMappingURL=Screen.js.map