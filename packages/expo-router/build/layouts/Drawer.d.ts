/// <reference types="react" />
import { DrawerNavigationOptions, DrawerNavigationEventMap } from '@react-navigation/drawer';
import { DrawerNavigationState, ParamListBase } from '@react-navigation/native';
export declare const Drawer: import("react").ForwardRefExoticComponent<Omit<Omit<import("@react-navigation/native").DefaultRouterOptions<string> & {
    id?: string | undefined;
    children: import("react").ReactNode;
    screenListeners?: Partial<{
        drawerItemPress: import("@react-navigation/native").EventListenerCallback<DrawerNavigationEventMap, "drawerItemPress">;
        focus: import("@react-navigation/native").EventListenerCallback<DrawerNavigationEventMap, "focus">;
        blur: import("@react-navigation/native").EventListenerCallback<DrawerNavigationEventMap, "blur">;
        state: import("@react-navigation/native").EventListenerCallback<DrawerNavigationEventMap, "state">;
        beforeRemove: import("@react-navigation/native").EventListenerCallback<DrawerNavigationEventMap, "beforeRemove">;
    }> | ((props: {
        route: import("@react-navigation/native").RouteProp<ParamListBase, string>;
        navigation: any;
    }) => Partial<{
        drawerItemPress: import("@react-navigation/native").EventListenerCallback<DrawerNavigationEventMap, "drawerItemPress">;
        focus: import("@react-navigation/native").EventListenerCallback<DrawerNavigationEventMap, "focus">;
        blur: import("@react-navigation/native").EventListenerCallback<DrawerNavigationEventMap, "blur">;
        state: import("@react-navigation/native").EventListenerCallback<DrawerNavigationEventMap, "state">;
        beforeRemove: import("@react-navigation/native").EventListenerCallback<DrawerNavigationEventMap, "beforeRemove">;
    }>) | undefined;
    screenOptions?: DrawerNavigationOptions | ((props: {
        route: import("@react-navigation/native").RouteProp<ParamListBase, string>;
        navigation: any;
    }) => DrawerNavigationOptions) | undefined;
<<<<<<< HEAD
} & {
=======
} & import("@react-navigation/native").DefaultRouterOptions & {
>>>>>>> 9b1b5ec6
    backBehavior?: import("@react-navigation/routers/lib/typescript/src/TabRouter").BackBehavior | undefined;
} & {
    defaultStatus?: import("@react-navigation/native").DrawerStatus | undefined;
} & import("@react-navigation/drawer/lib/typescript/src/types").DrawerNavigationConfig, "initialRouteName" | "children" | "id" | "screenListeners" | "screenOptions"> & import("@react-navigation/native").DefaultRouterOptions<string> & {
    id?: string | undefined;
    children: import("react").ReactNode;
    screenListeners?: Partial<{
        drawerItemPress: import("@react-navigation/native").EventListenerCallback<DrawerNavigationEventMap, "drawerItemPress">;
        focus: import("@react-navigation/native").EventListenerCallback<DrawerNavigationEventMap, "focus">;
        blur: import("@react-navigation/native").EventListenerCallback<DrawerNavigationEventMap, "blur">;
        state: import("@react-navigation/native").EventListenerCallback<DrawerNavigationEventMap, "state">;
        beforeRemove: import("@react-navigation/native").EventListenerCallback<DrawerNavigationEventMap, "beforeRemove">;
    }> | ((props: {
        route: import("@react-navigation/native").RouteProp<ParamListBase, string>;
        navigation: any;
    }) => Partial<{
        drawerItemPress: import("@react-navigation/native").EventListenerCallback<DrawerNavigationEventMap, "drawerItemPress">;
        focus: import("@react-navigation/native").EventListenerCallback<DrawerNavigationEventMap, "focus">;
        blur: import("@react-navigation/native").EventListenerCallback<DrawerNavigationEventMap, "blur">;
        state: import("@react-navigation/native").EventListenerCallback<DrawerNavigationEventMap, "state">;
        beforeRemove: import("@react-navigation/native").EventListenerCallback<DrawerNavigationEventMap, "beforeRemove">;
    }>) | undefined;
    screenOptions?: DrawerNavigationOptions | ((props: {
        route: import("@react-navigation/native").RouteProp<ParamListBase, string>;
        navigation: any;
    }) => DrawerNavigationOptions) | undefined;
}, "children"> & Partial<Pick<Omit<import("@react-navigation/native").DefaultRouterOptions<string> & {
    id?: string | undefined;
    children: import("react").ReactNode;
    screenListeners?: Partial<{
        drawerItemPress: import("@react-navigation/native").EventListenerCallback<DrawerNavigationEventMap, "drawerItemPress">;
        focus: import("@react-navigation/native").EventListenerCallback<DrawerNavigationEventMap, "focus">;
        blur: import("@react-navigation/native").EventListenerCallback<DrawerNavigationEventMap, "blur">;
        state: import("@react-navigation/native").EventListenerCallback<DrawerNavigationEventMap, "state">;
        beforeRemove: import("@react-navigation/native").EventListenerCallback<DrawerNavigationEventMap, "beforeRemove">;
    }> | ((props: {
        route: import("@react-navigation/native").RouteProp<ParamListBase, string>;
        navigation: any;
    }) => Partial<{
        drawerItemPress: import("@react-navigation/native").EventListenerCallback<DrawerNavigationEventMap, "drawerItemPress">;
        focus: import("@react-navigation/native").EventListenerCallback<DrawerNavigationEventMap, "focus">;
        blur: import("@react-navigation/native").EventListenerCallback<DrawerNavigationEventMap, "blur">;
        state: import("@react-navigation/native").EventListenerCallback<DrawerNavigationEventMap, "state">;
        beforeRemove: import("@react-navigation/native").EventListenerCallback<DrawerNavigationEventMap, "beforeRemove">;
    }>) | undefined;
    screenOptions?: DrawerNavigationOptions | ((props: {
        route: import("@react-navigation/native").RouteProp<ParamListBase, string>;
        navigation: any;
    }) => DrawerNavigationOptions) | undefined;
<<<<<<< HEAD
} & {
=======
} & import("@react-navigation/native").DefaultRouterOptions & {
>>>>>>> 9b1b5ec6
    backBehavior?: import("@react-navigation/routers/lib/typescript/src/TabRouter").BackBehavior | undefined;
} & {
    defaultStatus?: import("@react-navigation/native").DrawerStatus | undefined;
} & import("@react-navigation/drawer/lib/typescript/src/types").DrawerNavigationConfig, "initialRouteName" | "children" | "id" | "screenListeners" | "screenOptions"> & import("@react-navigation/native").DefaultRouterOptions<string> & {
    id?: string | undefined;
    children: import("react").ReactNode;
    screenListeners?: Partial<{
        drawerItemPress: import("@react-navigation/native").EventListenerCallback<DrawerNavigationEventMap, "drawerItemPress">;
        focus: import("@react-navigation/native").EventListenerCallback<DrawerNavigationEventMap, "focus">;
        blur: import("@react-navigation/native").EventListenerCallback<DrawerNavigationEventMap, "blur">;
        state: import("@react-navigation/native").EventListenerCallback<DrawerNavigationEventMap, "state">;
        beforeRemove: import("@react-navigation/native").EventListenerCallback<DrawerNavigationEventMap, "beforeRemove">;
    }> | ((props: {
        route: import("@react-navigation/native").RouteProp<ParamListBase, string>;
        navigation: any;
    }) => Partial<{
        drawerItemPress: import("@react-navigation/native").EventListenerCallback<DrawerNavigationEventMap, "drawerItemPress">;
        focus: import("@react-navigation/native").EventListenerCallback<DrawerNavigationEventMap, "focus">;
        blur: import("@react-navigation/native").EventListenerCallback<DrawerNavigationEventMap, "blur">;
        state: import("@react-navigation/native").EventListenerCallback<DrawerNavigationEventMap, "state">;
        beforeRemove: import("@react-navigation/native").EventListenerCallback<DrawerNavigationEventMap, "beforeRemove">;
    }>) | undefined;
    screenOptions?: DrawerNavigationOptions | ((props: {
        route: import("@react-navigation/native").RouteProp<ParamListBase, string>;
        navigation: any;
    }) => DrawerNavigationOptions) | undefined;
}, "children">> & import("react").RefAttributes<unknown>> & {
    Screen: (props: import("../useScreens").ScreenProps<DrawerNavigationOptions, DrawerNavigationState<ParamListBase>, DrawerNavigationEventMap>) => null;
};
export default Drawer;
//# sourceMappingURL=Drawer.d.ts.map<|MERGE_RESOLUTION|>--- conflicted
+++ resolved
@@ -24,11 +24,7 @@
         route: import("@react-navigation/native").RouteProp<ParamListBase, string>;
         navigation: any;
     }) => DrawerNavigationOptions) | undefined;
-<<<<<<< HEAD
-} & {
-=======
 } & import("@react-navigation/native").DefaultRouterOptions & {
->>>>>>> 9b1b5ec6
     backBehavior?: import("@react-navigation/routers/lib/typescript/src/TabRouter").BackBehavior | undefined;
 } & {
     defaultStatus?: import("@react-navigation/native").DrawerStatus | undefined;
@@ -78,11 +74,7 @@
         route: import("@react-navigation/native").RouteProp<ParamListBase, string>;
         navigation: any;
     }) => DrawerNavigationOptions) | undefined;
-<<<<<<< HEAD
-} & {
-=======
 } & import("@react-navigation/native").DefaultRouterOptions & {
->>>>>>> 9b1b5ec6
     backBehavior?: import("@react-navigation/routers/lib/typescript/src/TabRouter").BackBehavior | undefined;
 } & {
     defaultStatus?: import("@react-navigation/native").DrawerStatus | undefined;
