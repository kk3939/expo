--- conflicted
+++ resolved
@@ -38,18 +38,10 @@
     `\\[native code\\]`,
     // Hide react-dom (web)
     'node_modules/react-dom/.+\\.js$',
-<<<<<<< HEAD
-    // Hide metro runtime code
-    'node_modules/metro-runtime/.+\\.js$',
-    '@expo/metro-runtime/build/.+\\.js$',
     // Hide node.js evaluation code
     'node_modules/require-from-string/.+\\.js$',
-=======
-    // Block expo's metro-runtime
-    '@expo/metro-runtime/build/.+\\.js$',
     // Block upstream metro-runtime
     '/metro-runtime/.+\\.js$',
->>>>>>> 26ad19fc
   ].join('|')
 );
 
