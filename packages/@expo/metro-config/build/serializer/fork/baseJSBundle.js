"use strict";

Object.defineProperty(exports, "__esModule", {
  value: true
});
exports.baseJSBundle = baseJSBundle;
exports.baseJSBundleWithDependencies = baseJSBundleWithDependencies;
exports.getBaseUrlOption = getBaseUrlOption;
exports.getPlatformOption = getPlatformOption;
exports.getSplitChunksOption = getSplitChunksOption;
function _jscSafeUrl() {
  const data = require("jsc-safe-url");
  _jscSafeUrl = function () {
    return data;
  };
  return data;
}
function _getAppendScripts() {
  const data = _interopRequireDefault(require("metro/src/lib/getAppendScripts"));
  _getAppendScripts = function () {
    return data;
  };
  return data;
}
function _processModules() {
  const data = require("./processModules");
  _processModules = function () {
    return data;
  };
  return data;
}
function _interopRequireDefault(obj) { return obj && obj.__esModule ? obj : { default: obj }; }
/**
 * Copyright © 2022 650 Industries.
 * Copyright (c) Meta Platforms, Inc. and affiliates.
 *
 * This source code is licensed under the MIT license found in the
 * LICENSE file in the root directory of this source tree.
 *
 * Fork with bundle splitting and better source map support.
 * https://github.com/facebook/metro/blob/bbdd7d7c5e6e0feb50a9967ffae1f723c1d7c4e8/packages/metro/src/DeltaBundler/Serializers/baseJSBundle.js#L1
 */

function getPlatformOption(graph, options) {
  var _graph$transformOptio, _url$searchParams$get;
  if (((_graph$transformOptio = graph.transformOptions) === null || _graph$transformOptio === void 0 ? void 0 : _graph$transformOptio.platform) != null) {
    return graph.transformOptions.platform;
  }
  if (!options.sourceUrl) {
    return null;
  }
  const sourceUrl = (0, _jscSafeUrl().isJscSafeUrl)(options.sourceUrl) ? (0, _jscSafeUrl().toNormalUrl)(options.sourceUrl) : options.sourceUrl;
  const url = new URL(sourceUrl, 'https://expo.dev');
  return (_url$searchParams$get = url.searchParams.get('platform')) !== null && _url$searchParams$get !== void 0 ? _url$searchParams$get : null;
}
function getSplitChunksOption(graph, options) {
  // Only enable when the entire bundle is being split, and only run on web.
  return !options.includeAsyncPaths && getPlatformOption(graph, options) === 'web';
}
function getBaseUrlOption(graph, options) {
<<<<<<< HEAD
  var _graph$transformOptio2;
  const baseUrl = (_graph$transformOptio2 = graph.transformOptions.customTransformOptions) === null || _graph$transformOptio2 === void 0 ? void 0 : _graph$transformOptio2.baseUrl;
  if (typeof baseUrl === 'string') {
    // This tells us that the value came over a URL and may be encoded.
    // @ts-expect-error
    const mayBeEncoded = options.serializerOptions == null;
    return mayBeEncoded ? decodeURI(baseUrl) : baseUrl;
=======
  var _graph$transformOptio2, _graph$transformOptio3;
  const baseUrl = (_graph$transformOptio2 = graph.transformOptions) === null || _graph$transformOptio2 === void 0 ? void 0 : (_graph$transformOptio3 = _graph$transformOptio2.customTransformOptions) === null || _graph$transformOptio3 === void 0 ? void 0 : _graph$transformOptio3.baseUrl;
  if (typeof baseUrl === 'string') {
    // This tells us that the value came over a URL and may be encoded.
    const mayBeEncoded = options.serializerOptions == null;
    const option = mayBeEncoded ? decodeURIComponent(baseUrl) : baseUrl;
    return option.replace(/\/+$/, '') + '/';
>>>>>>> f0aa1fd9
  }
  return '/';
}
function baseJSBundle(entryPoint, preModules, graph, options) {
  const platform = getPlatformOption(graph, options);
  if (platform == null) {
    throw new Error('platform could not be determined for Metro bundle');
  }
  return baseJSBundleWithDependencies(entryPoint, preModules, [...graph.dependencies.values()], {
    ...options,
    baseUrl: getBaseUrlOption(graph, options),
    splitChunks: getSplitChunksOption(graph, options),
    platform
  });
}
function baseJSBundleWithDependencies(entryPoint, preModules, dependencies, options) {
  for (const module of dependencies) {
    options.createModuleId(module.path);
  }
  const processModulesOptions = {
    filter: options.processModuleFilter,
    createModuleId: options.createModuleId,
    dev: options.dev,
    includeAsyncPaths: options.includeAsyncPaths,
    projectRoot: options.projectRoot,
    serverRoot: options.serverRoot,
    sourceUrl: options.sourceUrl,
    platform: options.platform,
    baseUrl: options.baseUrl,
    splitChunks: options.splitChunks
  };

  // Do not prepend polyfills or the require runtime when only modules are requested
  if (options.modulesOnly) {
    preModules = [];
  }
  const preCode = (0, _processModules().processModules)(preModules, processModulesOptions).map(([, code]) => code.src).join('\n');
  const modules = [...dependencies].sort((a, b) => options.createModuleId(a.path) - options.createModuleId(b.path));
  const postCode = (0, _processModules().processModules)((0, _getAppendScripts().default)(entryPoint, [...preModules, ...modules], {
    asyncRequireModulePath: options.asyncRequireModulePath,
    createModuleId: options.createModuleId,
    getRunModuleStatement: options.getRunModuleStatement,
    inlineSourceMap: options.inlineSourceMap,
    runBeforeMainModule: options.runBeforeMainModule,
    runModule: options.runModule,
    shouldAddToIgnoreList: options.shouldAddToIgnoreList,
    sourceMapUrl: options.sourceMapUrl,
    sourceUrl: options.sourceUrl
  }), processModulesOptions).map(([, code]) => code.src).join('\n');
  const mods = (0, _processModules().processModules)([...dependencies], processModulesOptions).map(([module, code]) => [options.createModuleId(module.path), code]);
  return {
    pre: preCode,
    post: postCode,
    modules: mods.map(([id, code]) => [id, typeof code === 'number' ? code : code.src]),
    _expoSplitBundlePaths: mods.map(([id, code]) => [id, typeof code === 'number' ? {} : code.paths])
  };
}
//# sourceMappingURL=baseJSBundle.js.map<|MERGE_RESOLUTION|>--- conflicted
+++ resolved
@@ -58,15 +58,6 @@
   return !options.includeAsyncPaths && getPlatformOption(graph, options) === 'web';
 }
 function getBaseUrlOption(graph, options) {
-<<<<<<< HEAD
-  var _graph$transformOptio2;
-  const baseUrl = (_graph$transformOptio2 = graph.transformOptions.customTransformOptions) === null || _graph$transformOptio2 === void 0 ? void 0 : _graph$transformOptio2.baseUrl;
-  if (typeof baseUrl === 'string') {
-    // This tells us that the value came over a URL and may be encoded.
-    // @ts-expect-error
-    const mayBeEncoded = options.serializerOptions == null;
-    return mayBeEncoded ? decodeURI(baseUrl) : baseUrl;
-=======
   var _graph$transformOptio2, _graph$transformOptio3;
   const baseUrl = (_graph$transformOptio2 = graph.transformOptions) === null || _graph$transformOptio2 === void 0 ? void 0 : (_graph$transformOptio3 = _graph$transformOptio2.customTransformOptions) === null || _graph$transformOptio3 === void 0 ? void 0 : _graph$transformOptio3.baseUrl;
   if (typeof baseUrl === 'string') {
@@ -74,7 +65,6 @@
     const mayBeEncoded = options.serializerOptions == null;
     const option = mayBeEncoded ? decodeURIComponent(baseUrl) : baseUrl;
     return option.replace(/\/+$/, '') + '/';
->>>>>>> f0aa1fd9
   }
   return '/';
 }
