--- conflicted
+++ resolved
@@ -16,14 +16,7 @@
     const isWebpack = bundler === 'webpack';
     let platform = api.caller((caller) => caller?.platform);
     const engine = api.caller((caller) => caller?.engine) ?? 'default';
-<<<<<<< HEAD
-    const treeshake = api.caller((caller) => {
-        const value = caller?.treeshake;
-        return value === true || value === 'true';
-    });
-=======
     const isDev = api.caller(common_1.getIsDev);
->>>>>>> a9a331a1
     // If the `platform` prop is not defined then this must be a custom config that isn't
     // defining a platform in the babel-loader. Currently this may happen with Next.js + Expo web.
     if (!platform && isWebpack) {
@@ -34,17 +27,6 @@
         if (platform === 'web') {
             // Only disable import/export transform when Webpack is used because
             // Metro does not support tree-shaking.
-<<<<<<< HEAD
-            disableImportExportTransform: isWebpack || treeshake,
-            unstable_transformProfile: engine === 'hermes' ? 'hermes-stable' : 'default',
-            ...web,
-        }
-        : {
-            disableImportExportTransform: treeshake,
-            unstable_transformProfile: engine === 'hermes' ? 'hermes-stable' : 'default',
-            ...native,
-        };
-=======
             platformOptions.disableImportExportTransform = isWebpack;
         }
         else {
@@ -54,7 +36,6 @@
     if (platformOptions.unstable_transformProfile == null) {
         platformOptions.unstable_transformProfile = engine === 'hermes' ? 'hermes-stable' : 'default';
     }
->>>>>>> a9a331a1
     // Note that if `options.lazyImports` is not set (i.e., `null` or `undefined`),
     // `metro-react-native-babel-preset` will handle it.
     const lazyImportsOption = platformOptions?.lazyImports;
