import { ConfigAPI, PluginItem, TransformOptions } from '@babel/core';

import { getBundler, getIsDev, hasModule } from './common';
import { expoInlineManifestPlugin } from './expo-inline-manifest-plugin';
import { expoRouterBabelPlugin } from './expo-router-plugin';
import { lazyImports } from './lazyImports';

type BabelPresetExpoPlatformOptions = {
  /** Enable or disable adding the Reanimated plugin by default. @default `true` */
  reanimated?: boolean;
  /** @deprecated Set `jsxRuntime: 'classic'` to disable automatic JSX handling.  */
  useTransformReactJSXExperimental?: boolean;
  /** Change the policy for handling JSX in a file. Passed to `plugin-transform-react-jsx`. @default `'automatic'` */
  jsxRuntime?: 'classic' | 'automatic';
  /** Change the source module ID to use when importing an automatic JSX import. Only applied when `jsxRuntime` is `'automatic'` (default). Passed to `plugin-transform-react-jsx`. @default `'react'` */
  jsxImportSource?: string;

  lazyImports?: boolean;

  disableImportExportTransform?: boolean;

  // Defaults to undefined, set to `true` to disable `@babel/plugin-transform-flow-strip-types`
  disableFlowStripTypesTransform?: boolean;
  // Defaults to undefined, set to `false` to disable `@babel/plugin-transform-runtime`
  enableBabelRuntime?: boolean;
  // Defaults to `'default'`, can also use `'hermes-canary'`
  unstable_transformProfile?: 'default' | 'hermes-stable' | 'hermes-canary';
};

export type BabelPresetExpoOptions = BabelPresetExpoPlatformOptions & {
  /** Web-specific settings. */
  web?: BabelPresetExpoPlatformOptions;
  /** Native-specific settings. */
  native?: BabelPresetExpoPlatformOptions;
};

function getOptions(
  options: BabelPresetExpoOptions,
  platform?: string
): BabelPresetExpoPlatformOptions {
  const tag = platform === 'web' ? 'web' : 'native';

  return {
    ...options,
    ...options[tag],
  };
}

function babelPresetExpo(api: ConfigAPI, options: BabelPresetExpoOptions = {}): TransformOptions {
  const bundler = api.caller(getBundler);
  const isWebpack = bundler === 'webpack';
  let platform = api.caller((caller) => (caller as any)?.platform);
  const engine = api.caller((caller) => (caller as any)?.engine) ?? 'default';
<<<<<<< HEAD
  const treeshake = api.caller((caller) => {
    const value = (caller as any)?.treeshake;
    return value === true || value === 'true';
  });
=======
  const isDev = api.caller(getIsDev);
>>>>>>> a9a331a1

  // If the `platform` prop is not defined then this must be a custom config that isn't
  // defining a platform in the babel-loader. Currently this may happen with Next.js + Expo web.
  if (!platform && isWebpack) {
    platform = 'web';
  }

<<<<<<< HEAD
  const platformOptions: BabelPresetExpoPlatformOptions =
    platform === 'web'
      ? {
          // Only disable import/export transform when Webpack is used because
          // Metro does not support tree-shaking.
          disableImportExportTransform: isWebpack || treeshake,
          unstable_transformProfile: engine === 'hermes' ? 'hermes-stable' : 'default',
          ...web,
        }
      : {
          disableImportExportTransform: treeshake,
          unstable_transformProfile: engine === 'hermes' ? 'hermes-stable' : 'default',
          ...native,
        };
=======
  const platformOptions = getOptions(options, platform);

  if (platformOptions.disableImportExportTransform == null) {
    if (platform === 'web') {
      // Only disable import/export transform when Webpack is used because
      // Metro does not support tree-shaking.
      platformOptions.disableImportExportTransform = isWebpack;
    } else {
      platformOptions.disableImportExportTransform = false;
    }
  }

  if (platformOptions.unstable_transformProfile == null) {
    platformOptions.unstable_transformProfile = engine === 'hermes' ? 'hermes-stable' : 'default';
  }
>>>>>>> a9a331a1

  // Note that if `options.lazyImports` is not set (i.e., `null` or `undefined`),
  // `metro-react-native-babel-preset` will handle it.
  const lazyImportsOption = platformOptions?.lazyImports;

  const extraPlugins: PluginItem[] = [];

  if (engine !== 'hermes') {
    // `metro-react-native-babel-preset` configures this plugin with `{ loose: true }`, which breaks all
    // getters and setters in spread objects. We need to add this plugin ourself without that option.
    // @see https://github.com/expo/expo/pull/11960#issuecomment-887796455
    extraPlugins.push([
      require.resolve('@babel/plugin-proposal-object-rest-spread'),
      { loose: false },
    ]);
  }

  if (platformOptions.useTransformReactJSXExperimental != null) {
    throw new Error(
      `babel-preset-expo: The option 'useTransformReactJSXExperimental' has been removed in favor of { jsxRuntime: 'classic' }.`
    );
  }

  const aliasPlugin = getAliasPlugin();
  if (aliasPlugin) {
    extraPlugins.push(aliasPlugin);
  }

  if (platform === 'web') {
    extraPlugins.push(require.resolve('babel-plugin-react-native-web'));

    // Webpack uses the DefinePlugin to provide the manifest to `expo-constants`.
    if (bundler !== 'webpack') {
      extraPlugins.push(expoInlineManifestPlugin);
    }
  }

  if (hasModule('expo-router')) {
    extraPlugins.push(expoRouterBabelPlugin);
  }

  return {
    presets: [
      [
        // We use `require` here instead of directly using the package name because we want to
        // specifically use the `metro-react-native-babel-preset` installed by this package (ex:
        // `babel-preset-expo/node_modules/`). This way the preset will not change unintentionally.
        // Reference: https://github.com/expo/expo/pull/4685#discussion_r307143920
        require('metro-react-native-babel-preset'),
        {
          // Defaults to undefined, set to `true` to disable `@babel/plugin-transform-flow-strip-types`
          disableFlowStripTypesTransform: platformOptions.disableFlowStripTypesTransform,
          // Defaults to undefined, set to `false` to disable `@babel/plugin-transform-runtime`
          enableBabelRuntime: platformOptions.enableBabelRuntime,
          // This reduces the amount of transforms required, as Hermes supports many modern language features.
          unstable_transformProfile: platformOptions.unstable_transformProfile,
          // Set true to disable `@babel/plugin-transform-react-jsx` and
          // the deprecated packages `@babel/plugin-transform-react-jsx-self`, and `@babel/plugin-transform-react-jsx-source`.
          //
          // Otherwise, you'll sometime get errors like the following (starting in Expo SDK 43, React Native 64, React 17):
          //
          // TransformError App.js: /path/to/App.js: Duplicate __self prop found. You are most likely using the deprecated transform-react-jsx-self Babel plugin.
          // Both __source and __self are automatically set when using the automatic jsxRuntime. Please remove transform-react-jsx-source and transform-react-jsx-self from your Babel config.
          useTransformReactJSXExperimental: true,
          // This will never be used regardless because `useTransformReactJSXExperimental` is set to `true`.
          // https://github.com/facebook/react-native/blob/a4a8695cec640e5cf12be36a0c871115fbce9c87/packages/react-native-babel-preset/src/configs/main.js#L151
          withDevTools: false,

          disableImportExportTransform: platformOptions.disableImportExportTransform,
          lazyImportExportTransform:
            lazyImportsOption === true
              ? (importModuleSpecifier: string) => {
                  // Do not lazy-initialize packages that are local imports (similar to `lazy: true`
                  // behavior) or are in the blacklist.
                  return !(
                    importModuleSpecifier.includes('./') || lazyImports.has(importModuleSpecifier)
                  );
                }
              : // Pass the option directly to `metro-react-native-babel-preset`, which in turn
                // passes it to `babel-plugin-transform-modules-commonjs`
                lazyImportsOption,
        },
      ],

      // React support with similar options to Metro.
      // We override this logic outside of the metro preset so we can add support for
      // React 17 automatic JSX transformations.
      // The only known issue is the plugin `@babel/plugin-transform-react-display-name` will be run twice,
      // once in the Metro plugin, and another time here.
      [
        require('@babel/preset-react'),
        {
          development: isDev,

          // Defaults to `automatic`, pass in `classic` to disable auto JSX transformations.
          runtime: platformOptions?.jsxRuntime || 'automatic',
          ...(platformOptions &&
            platformOptions.jsxRuntime !== 'classic' && {
              importSource: (platformOptions && platformOptions.jsxImportSource) || 'react',
            }),

          // NOTE: Unexposed props:

          // pragma?: string;
          // pragmaFrag?: string;
          // pure?: string;
          // throwIfNamespace?: boolean;
          // useBuiltIns?: boolean;
          // useSpread?: boolean;
        },
      ],
    ],

    plugins: [
      ...extraPlugins,
      // TODO: Remove
      [require.resolve('@babel/plugin-proposal-decorators'), { legacy: true }],
      require.resolve('@babel/plugin-transform-export-namespace-from'),
      // Automatically add `react-native-reanimated/plugin` when the package is installed.
      // TODO: Move to be a customTransformOption.
      hasModule('react-native-reanimated') &&
        platformOptions.reanimated !== false && [require.resolve('react-native-reanimated/plugin')],
    ].filter(Boolean) as PluginItem[],
  };
}

function getAliasPlugin(): PluginItem | null {
  if (!hasModule('@expo/vector-icons')) {
    return null;
  }
  return [
    require.resolve('babel-plugin-module-resolver'),
    {
      alias: {
        'react-native-vector-icons': '@expo/vector-icons',
      },
    },
  ];
}

export default babelPresetExpo;
module.exports = babelPresetExpo;<|MERGE_RESOLUTION|>--- conflicted
+++ resolved
@@ -51,14 +51,11 @@
   const isWebpack = bundler === 'webpack';
   let platform = api.caller((caller) => (caller as any)?.platform);
   const engine = api.caller((caller) => (caller as any)?.engine) ?? 'default';
-<<<<<<< HEAD
   const treeshake = api.caller((caller) => {
     const value = (caller as any)?.treeshake;
     return value === true || value === 'true';
   });
-=======
   const isDev = api.caller(getIsDev);
->>>>>>> a9a331a1
 
   // If the `platform` prop is not defined then this must be a custom config that isn't
   // defining a platform in the babel-loader. Currently this may happen with Next.js + Expo web.
@@ -66,38 +63,21 @@
     platform = 'web';
   }
 
-<<<<<<< HEAD
-  const platformOptions: BabelPresetExpoPlatformOptions =
-    platform === 'web'
-      ? {
-          // Only disable import/export transform when Webpack is used because
-          // Metro does not support tree-shaking.
-          disableImportExportTransform: isWebpack || treeshake,
-          unstable_transformProfile: engine === 'hermes' ? 'hermes-stable' : 'default',
-          ...web,
-        }
-      : {
-          disableImportExportTransform: treeshake,
-          unstable_transformProfile: engine === 'hermes' ? 'hermes-stable' : 'default',
-          ...native,
-        };
-=======
   const platformOptions = getOptions(options, platform);
 
   if (platformOptions.disableImportExportTransform == null) {
     if (platform === 'web') {
       // Only disable import/export transform when Webpack is used because
       // Metro does not support tree-shaking.
-      platformOptions.disableImportExportTransform = isWebpack;
+      platformOptions.disableImportExportTransform = isWebpack || treeshake;
     } else {
-      platformOptions.disableImportExportTransform = false;
+      platformOptions.disableImportExportTransform = treeshake;
     }
   }
 
   if (platformOptions.unstable_transformProfile == null) {
     platformOptions.unstable_transformProfile = engine === 'hermes' ? 'hermes-stable' : 'default';
   }
->>>>>>> a9a331a1
 
   // Note that if `options.lazyImports` is not set (i.e., `null` or `undefined`),
   // `metro-react-native-babel-preset` will handle it.
